import secrets

from rest_framework import serializers
from rest_framework_simplejwt.tokens import AccessToken
from django.core.exceptions import ValidationError
from django.contrib.auth import get_user_model
from django.core.mail import send_mail

<<<<<<< HEAD
from reviews.models import Genre, Title


class GenreSerializer(serializers.ModelSerializer):
    """
    Сериализатор для модели Genre.

    Используется для работы с данными жанров.
    """
    class Meta:
        model = Genre
        exclude = ['id',]
=======
from reviews.models import Title
from api_yamdb.settings import DEFAULT_FROM_EMAIL


User = get_user_model()
>>>>>>> 69be339d


class TitleReadSerializer(serializers.ModelSerializer):
    """
    Сериализатор для чтения данных произведения (Title).

    Используется для получения информации о произведении.
    """
    genre = GenreSerializer(read_only=True)
    category = CategorySerializer(read_only=True)  # заглушка
    rating = serializers.IntegerField(read_only=True, required=False)

    class Meta:
        model = Title
        fields = '__all__'


class TitleWriteSerializer(serializers.ModelSerializer):
    """
    Сериализатор для записи данных произведения (Title).

    Используется для создания и обновления информации о произведении.
    """
    genre = serializers.SlugRelatedField(
        slug_field='slug',
        queryset=Genre.objects.all(),
        many=True
    )
    category = serializers.SlugRelatedField(
        slug_field='slug',
        queryset=Category.objects.all()
    )

    class Meta:
        model = Title
        fields = '__all__'

    def validate(self, attrs):
        """
        Проверяет корректность данных перед сохранением.

        Проверяет наличие категории и жанра.
        """
        if not attrs.get('category'):
            raise ValidationError('Необходимо указать категорию.')
        if not attrs.get('genre'):
            raise ValidationError('Необходимо указать хотя бы 1 жанр.')
        return attrs


class SignUpSerializer(serializers.ModelSerializer):
    """
    Сериализатор для создания нового пользователя
    и отправки кода подтверждения.
    """

    class Meta:
        model = User
        fields = ('email', 'username')

    def validate_username(self, value):
        """
        Метод проверяющий поле "username" на соответствие условию
        создания юзернеймов.
        """
        if value.lower() == 'me':
            raise serializers.ValidationError(
                'Использование имени "me" под запретом.')
        return value

    def validate(self, data):
        """
        Метод валидирующий входные данные.

        Проверка наличия "email" и "username" в базе данных.
        """
        email = data.get('email')
        username = data.get('username')
        email_exists = User.objects.filter(email=email).exists()
        username_exists = User.objects.filter(username=username).exists()
        if email_exists:
            user = User.objects.get(email=email)
            if user.username != username:
                raise ValidationError(
                    'Такой email уже используется другим пользователем.')
        elif username_exists:
            raise ValidationError(
                'Пользователь с таким username уже существует.')
        return data

    def create(self, validated_data):
        """
        Создание пользователя и кода подтверждения.
        """
        email = validated_data['email']
        username = validated_data['username']
        user, created = User.objects.get_or_create(
            email=email,
            defaults={
                'username': username,
                'confirmation_code': secrets.token_urlsafe(16)
            }
        )
        if not created:
            user.confirmation_code = secrets.token_urlsafe(16)
            user.save()
        send_mail(
            subject='Код для получения токена',
            message=f'Ваш код: {user.confirmation_code}',
            from_email=DEFAULT_FROM_EMAIL,
            recipient_list=[user.email],
            fail_silently=False,
        )
        return user


class TokenObtainSerializer(serializers.Serializer):
    """
    Сериализатор для создания или обновления токена.
    """
    username = serializers.CharField(max_length=150, required=True)
    confirmation_code = serializers.CharField(max_length=100, required=True)

    def validate(self, attrs):
        username = attrs.get('username')
        confirmation_code = attrs.get('confirmation_code')
        try:
            user = User.objects.get(username=username)
        except User.DoesNotExist:
            raise serializers.ValidationError(
                'Пользователь с таким "username" не существует.')
        if user.confirmation_code != confirmation_code:
            raise serializers.ValidationError(
                'Неверный код подверждения.')
        token = AccessToken.for_user(user)
        return {'token': str(token)}<|MERGE_RESOLUTION|>--- conflicted
+++ resolved
@@ -6,8 +6,11 @@
 from django.contrib.auth import get_user_model
 from django.core.mail import send_mail
 
-<<<<<<< HEAD
 from reviews.models import Genre, Title
+from api_yamdb.settings import DEFAULT_FROM_EMAIL
+
+
+User = get_user_model()
 
 
 class GenreSerializer(serializers.ModelSerializer):
@@ -19,13 +22,6 @@
     class Meta:
         model = Genre
         exclude = ['id',]
-=======
-from reviews.models import Title
-from api_yamdb.settings import DEFAULT_FROM_EMAIL
-
-
-User = get_user_model()
->>>>>>> 69be339d
 
 
 class TitleReadSerializer(serializers.ModelSerializer):
