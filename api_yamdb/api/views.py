--- conflicted
+++ resolved
@@ -1,11 +1,8 @@
 from django_filters.rest_framework import DjangoFilterBackend
 from django.contrib.auth import get_user_model
-<<<<<<< HEAD
 from django.contrib.auth.tokens import default_token_generator
 from django.core.mail import send_mail
-=======
 from django.db.models import Avg
->>>>>>> 413ad05c
 from django.shortcuts import get_object_or_404
 from rest_framework import viewsets, filters
 from rest_framework.filters import SearchFilter
@@ -18,11 +15,7 @@
 from api_yamdb.settings import DEFAULT_FROM_EMAIL
 from reviews.models import Category, Comment, Genre, Review, Title
 from .filters import TitleFilter
-<<<<<<< HEAD
-from .mixins import BaseModelMixin
-=======
-from .mixins import CreateListDestroyModelMixin, CreateUserModelMixin
->>>>>>> 413ad05c
+from .mixins import CreateListDestroyModelMixin
 from .permissions import (
     ContentManagePermission,
     IsAdminOrReadOnly,
