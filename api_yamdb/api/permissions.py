--- conflicted
+++ resolved
@@ -36,15 +36,9 @@
     def has_object_permission(self, request, view, obj):
         return any([
             request.method in permissions.SAFE_METHODS,
-<<<<<<< HEAD
             (request.user.is_authenticated and obj.author == request.user),
             (request.user.is_authenticated and request.user.is_moderator()),
             (request.user.is_authenticated and request.user.is_admin())
-            ])
-=======
-            obj.author == request.user,
-            request.user.is_moderator(),
-            request.user.is_admin()
             ])
 
 
@@ -68,5 +62,4 @@
         return request.user.is_authenticated
 
     def has_object_permission(self, request, view, obj):
-        return request.user == obj
->>>>>>> 8513b75d
+        return request.user == obj