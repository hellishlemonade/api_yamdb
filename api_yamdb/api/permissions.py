from rest_framework import permissions


class IsAdminOrReadOnly(permissions.BasePermission):
    """
    Разрешает доступ на чтение всем пользователям,
    но только администраторам на запись, обновление и удаление.

    Права доступа определяются следующим образом:
    - GET, HEAD, OPTIONS запросы разрешены всем пользователям.
    - POST, PUT, PATCH, DELETE запросы разрешены только аутентифицированным
      пользователям с ролью 'администратор' (is_admin = True).

    Используется для ViewSet'ов, которые должны быть доступны для чтения всем,
    но изменяться только администраторами.
    """
    def has_permission(self, request, view):
        if request.method in permissions.SAFE_METHODS:
            return True
        return request.user.is_authenticated and request.user.is_admin()


class ContentManagePermission(permissions.BasePermission):
    """
    Права доступа к контенту: ресурсы reviews и comments.

    Изменение постов и комментариев доступно следующим категориям ползователей:
    Автор поста/комментария, Модератор, Администратор, Суперпользователь.
    """
    message = 'Недостаточно прав.'

    def has_permission(self, request, view):
        return (request.method in permissions.SAFE_METHODS
                or request.user.is_authenticated)

    def has_object_permission(self, request, view, obj):
<<<<<<< HEAD
        if request.method in permissions.SAFE_METHODS:
            return True
        if not request.user.is_authenticated:
            return False
        return (
            obj.author == request.user
            or request.user.is_moderator()
            or request.user.is_admin()
            )
=======
        return any([ 
            # Лишняя функция.
            request.method in permissions.SAFE_METHODS,
            (request.user.is_authenticated and obj.author == request.user), 
            # Не повторяйся. Проверяем аутентификацию один раз в выражении.
            # Можно лучше:
            # Проверку требующую запрос в БД лучше размещать в самом конце,
            # для того, чтобы если остальные проверки не дали False лишний запрос в БД бы не совершался.
            (request.user.is_authenticated and request.user.is_moderator()),
            (request.user.is_authenticated and request.user.is_admin())
        ])
>>>>>>> 4eb4e463


class IsAdminPermission(permissions.BasePermission):
    """
    Пермишен, дающий право доступа к эндпоинту только пользователю
    со статусом admin
    """
    def has_permission(self, request, view):
        return (
            request.user.is_authenticated
            and (request.user.is_superuser or request.user.is_admin()))


class IsUserPermissions(permissions.BasePermission):
    """
    Право доступа к своему аккаунту и внесение изменений
    в свой аккаунт.
    """
    def has_permission(self, request, view):
        return request.user.is_authenticated

    def has_object_permission(self, request, view, obj):
        return request.user == obj<|MERGE_RESOLUTION|>--- conflicted
+++ resolved
@@ -34,7 +34,6 @@
                 or request.user.is_authenticated)
 
     def has_object_permission(self, request, view, obj):
-<<<<<<< HEAD
         if request.method in permissions.SAFE_METHODS:
             return True
         if not request.user.is_authenticated:
@@ -44,19 +43,6 @@
             or request.user.is_moderator()
             or request.user.is_admin()
             )
-=======
-        return any([ 
-            # Лишняя функция.
-            request.method in permissions.SAFE_METHODS,
-            (request.user.is_authenticated and obj.author == request.user), 
-            # Не повторяйся. Проверяем аутентификацию один раз в выражении.
-            # Можно лучше:
-            # Проверку требующую запрос в БД лучше размещать в самом конце,
-            # для того, чтобы если остальные проверки не дали False лишний запрос в БД бы не совершался.
-            (request.user.is_authenticated and request.user.is_moderator()),
-            (request.user.is_authenticated and request.user.is_admin())
-        ])
->>>>>>> 4eb4e463
 
 
 class IsAdminPermission(permissions.BasePermission):
