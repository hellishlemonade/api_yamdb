--- conflicted
+++ resolved
@@ -7,17 +7,6 @@
 
 User = get_user_model()
 
-<<<<<<< HEAD
-=======
-RATING_VALUES = [(i, str(i)) for i in range(1, 11)]
-
-# Общий комментарий
-# Проверить и добавить для всех моделей:
-# verbose-поля также нужно настроить у всех моделей (verbose_name и verbose_name_plural)
-# ordering также должно быть в каждой модели
-# строковое представление __str__
-
->>>>>>> 4eb4e463
 
 class Title(models.Model):
     """
@@ -175,21 +164,12 @@
     Модель для представления отзывов на произведения.
     """
     text = models.TextField()
-<<<<<<< HEAD
     score = models.SmallIntegerField(
         validators=[
             MinValueValidator(1, "Оценка на может быть меньше 1"),
             MaxValueValidator(10, "Оценка на может быть больше 10")
         ]
         )
-=======
-    score = models.IntegerField(choices=RATING_VALUES)
-    # SmallIntegerField
-    # choices лишний.
-    # Нужно учесть что значение у нас не меньше 1 и не более 10.
-    # Настраиваем валидацию через атрибут validators и используем готовые валидаторы MinValueValidator и MaxValueValidator.
-    # Параметром message, в каждом классе валидации, можно указать сообщение с причиной данной ошибки.
->>>>>>> 4eb4e463
     pub_date = models.DateTimeField(
         'Дата публикации', auto_now_add=True, db_index=True
     )
@@ -201,20 +181,8 @@
     )
 
     class Meta:
-<<<<<<< HEAD
         verbose_name = 'Отзыв'
         verbose_name_plural = 'Отзывы'
-=======
-        # Модель нужно привести в порядок, согласно код-стайлу джанго.
-        # -   All database fields
-        # -   Custom manager attributes
-        # -   class Meta
-        # -   def __str__()
-        # -   def save()
-        # -   def get_absolute_url()
-        # -   Any custom methods
-        # Внимание на очередность.
->>>>>>> 4eb4e463
         ordering = ('pub_date', 'title')
         constraints = [
             models.UniqueConstraint(
@@ -241,14 +209,9 @@
     )
 
     class Meta:
-<<<<<<< HEAD
         verbose_name = 'Комментарий'
         verbose_name_plural = 'Комментарии'
         ordering = ('pub_date', 'review')
 
     def __str__(self):
-        return f"Комментарий №{self.id} к отзыву на {self.title.name}."
-=======
-        # См.  222.
-        ordering = ('pub_date', 'review')
->>>>>>> 4eb4e463
+        return f"Комментарий №{self.id} к отзыву на {self.title.name}."